from django.db import models
import warnings
from typing import TYPE_CHECKING

if TYPE_CHECKING:
    from endoreg_db.models.other.unit import Unit
    from ...other.distribution import (
        SingleCategoricalValueDistribution,
        NumericValueDistribution,
        MultipleCategoricalValueDistribution,
        DateValueDistribution,
    )
    from ...administration.person.patient import Patient  # Added Patient for type hinting

LANG = "de"


class LabValueManager(models.Manager):
    def get_by_natural_key(self, name):
        """
        Retrieves a model instance by its natural key.

        This method returns the instance whose unique name matches the provided natural key.

        Args:
            name: The unique identifier corresponding to the model's "name" field.

        Returns:
            The model instance with a matching name.
        """
        return self.get(name=name)


class LabValue(models.Model):
    name = models.CharField(max_length=255, unique=True)
    name_de = models.CharField(max_length=255, blank=True, null=True)
    name_en = models.CharField(max_length=255, blank=True, null=True)
    abbreviation = models.CharField(max_length=10, blank=True, null=True)
    default_unit = models.ForeignKey(
        "Unit", on_delete=models.CASCADE, blank=True, null=True
    )
    numeric_precision = models.IntegerField(default=3)
    default_single_categorical_value_distribution = models.ForeignKey(
        "SingleCategoricalValueDistribution",
        on_delete=models.CASCADE,
        blank=True,
        null=True,
        related_name="default_single_categorical_value_distribution",
    )
    default_numerical_value_distribution = models.ForeignKey(
        "NumericValueDistribution",
        on_delete=models.CASCADE,
        blank=True,
        null=True,
        related_name="default_numerical_value_distribution",
    )
    default_multiple_categorical_value_distribution = models.ForeignKey(
        "MultipleCategoricalValueDistribution",
        on_delete=models.CASCADE,
        blank=True,
        null=True,
        related_name="default_multiple_categorical_value_distribution",
    )
    default_date_value_distribution = models.ForeignKey(
        "DateValueDistribution",
        on_delete=models.CASCADE,
        blank=True,
        null=True,
        related_name="default_date_value_distribution",
    )
    default_normal_range = models.JSONField(blank=True, null=True)
    normal_range_age_dependent = models.BooleanField(default=False)
    normal_range_gender_dependent = models.BooleanField(default=False)
    normal_range_special_case = models.BooleanField(default=False)
    objects = LabValueManager()

    if TYPE_CHECKING:
        default_unit: "Unit"
        default_single_categorical_value_distribution: "SingleCategoricalValueDistribution"
        default_numerical_value_distribution: "NumericValueDistribution"
        default_multiple_categorical_value_distribution: "MultipleCategoricalValueDistribution"
        default_date_value_distribution: "DateValueDistribution"

    def natural_key(self):
        """
        Return a tuple representing the natural key for this instance.

        Returns:
            tuple: A single-element tuple containing the instance's unique name.
        """
        return (self.name,)

    def __str__(self):
        """
        Return the lab value name as a string.

        Converts the lab value's `name` attribute into its string representation for
        display purposes.
        """
        return str(self.name)

    def get_default_default_distribution(self):
        """
        Returns the first available default distribution for the lab value.

        Checks the default distribution fields in the following order:
        default_single_categorical_value_distribution, default_numerical_value_distribution,
        default_multiple_categorical_value_distribution, and default_date_value_distribution.
        If none are set, a warning is issued and None is returned.
        """
        if self.default_single_categorical_value_distribution:
            return self.default_single_categorical_value_distribution
        elif self.default_numerical_value_distribution:
            return self.default_numerical_value_distribution
        elif self.default_multiple_categorical_value_distribution:
            return self.default_multiple_categorical_value_distribution
        elif self.default_date_value_distribution:
            return self.default_date_value_distribution
        else:
            warnings.warn("No default distribution set for lab value")
            return None

    def get_normal_range(self, age: int = None, gender=None):
        """
<<<<<<< HEAD
        Returns the normal range for the lab value, considering age and gender dependencies.
        
        If the normal range is gender-dependent and no gender is provided or the specified gender is not found, the method defaults to the 'male' range and issues a warning. Age-dependent and special-case normal ranges are not implemented and will trigger warnings. The result is a dictionary with 'min' and 'max' keys representing the lower and upper bounds of the normal range.
        
=======
        Retrieve the normal range for the lab value based on optional age and gender.

        This method prioritizes gender-specific ranges if the lab value is gender-dependent.
        If a gender-specific range (or its 'min' value) is not found, it falls back to
        a general default normal range if defined at the top level of default_normal_range.
        Age-dependent and special-case normal ranges are not fully implemented and will issue warnings.

>>>>>>> 6ef5ea68
        Args:
            age (int, optional): Age in years for age-dependent ranges.
            gender (Gender, optional): Gender instance for gender-dependent ranges.
        
        Returns:
            dict: Dictionary with 'min' and 'max' keys for the normal range bounds.
        """
        from ...other.gender import Gender

        assert isinstance(age, int) or age is None
        assert isinstance(gender, Gender) or gender is None

        age_dependent = self.normal_range_age_dependent
        gender_dependent = self.normal_range_gender_dependent
        special_case = self.normal_range_special_case

        min_value = None
        max_value = None
<<<<<<< HEAD
        current_range_source = self.default_normal_range or {}

        if not age_dependent and not gender_dependent and not special_case:
            min_value = current_range_source.get("min", None)
            max_value = current_range_source.get("max", None)

        if age_dependent:
            # get normal range for age)
            warnings.warn("Age dependent normal range not implemented yet")

        if gender_dependent:
            determined_gender_key = None
            if gender: # gender is a Gender model instance
                determined_gender_key = gender.name
                # Check if this specific gender key exists in the normal range data
                if determined_gender_key not in current_range_source:
                    warnings.warn(
                        f"Normal range for gender '{determined_gender_key}' not found for LabValue '{self.name}'. Defaulting to 'male' range.",
                        UserWarning
                    )
                    determined_gender_key = "male" # Fallback to 'male'
            else: # gender is None
                warnings.warn(
                    "Calling get_normal_range with gender_dependent=True and no gender provided. Defaulting to 'male' range.",
                    UserWarning
                )
                determined_gender_key = "male" # Default to 'male'
            
            gender_specific_ranges = current_range_source.get(determined_gender_key, {})
            min_value = gender_specific_ranges.get("min", None)
            max_value = gender_specific_ranges.get("max", None)

=======
        
        gender_name_to_use = None
        if gender_dependent:
            if gender and hasattr(gender, 'name') and gender.name:
                gender_name_to_use = gender.name
            elif not gender: # Gender not provided for a gender-dependent value
                warnings.warn(
                    f"Gender not provided for gender-dependent LabValue '{self.name}'. Choosing a random gender (male/female) for normal range lookup."
                )
                from random import choice
                gender_name_to_use = choice(["male", "female"])
            # If gender object is present but gender.name is 'unknown', gender_name_to_use will be 'unknown'.
            # If gender object is present but .name is None/empty, gender_name_to_use remains None.

        # Try to get gender-specific range if gender_dependent and gender_name_to_use is determined
        if gender_name_to_use: # This implies gender_dependent is True
            if self.default_normal_range and isinstance(self.default_normal_range, dict):
                gender_specific_data = self.default_normal_range.get(gender_name_to_use)
                if gender_specific_data and isinstance(gender_specific_data, dict):
                    min_value = gender_specific_data.get("min")
                    max_value = gender_specific_data.get("max")
                else:
                    warnings.warn(
                        f"No normal range data found for gender '{gender_name_to_use}' for LabValue '{self.name}'. "
                        f"Attempting to use general default normal range if available."
                    )
            else:
                warnings.warn(
                    f"default_normal_range is not a valid dictionary for LabValue '{self.name}' when looking up gender '{gender_name_to_use}'. "
                    f"Attempting to use general default normal range if available."
                )
        
        # If min_value is still None (either not gender_dependent, or gender_dependent but specific range not found/incomplete),
        # try to use the general default normal range.
        if min_value is None and self.default_normal_range and isinstance(self.default_normal_range, dict):
            general_min = self.default_normal_range.get("min")
            if general_min is not None:
                min_value = general_min
            
            # Set max_value from general default only if it hasn't been set by a (potentially partial) gender-specific range
            if max_value is None: 
                general_max = self.default_normal_range.get("max")
                if general_max is not None:
                    max_value = general_max
        
        # Age-dependent and special_case logic (currently just warnings)
        if age_dependent:
            warnings.warn(f"Age dependent normal range not implemented yet for LabValue '{self.name}'. Age: {age}.")
        
>>>>>>> 6ef5ea68
        if special_case:
            warnings.warn(f"Special case normal range not implemented yet for LabValue '{self.name}'.")

        # Final check and warning if min_value is still None
        if min_value is None:
            context_parts = []
            if gender_dependent:
                gender_repr = (gender.name if gender and hasattr(gender, 'name') else 'None')
                if gender_name_to_use and gender_name_to_use != gender_repr : # e.g. random choice was made
                     gender_repr = f"{gender_repr} (lookup attempted for: {gender_name_to_use})"
                context_parts.append(f"gender: {gender_repr}")
            if age_dependent:
                context_parts.append(f"age: {age}")
            
            warning_message = (
                f"Could not determine a 'min' normal range for LabValue '{self.name}'"
            )
            if context_parts:
                warning_message += f" with context ({', '.join(context_parts)})."
            else:
                warning_message += " (general context)."
            warning_message += " Check LabValue's default_normal_range definition."
            warnings.warn(warning_message)
            
        return {"min": min_value, "max": max_value}

    def get_increased_value(self, patient: "Patient" = None):
        """
        Returns a value that is considered increased for this lab value.
        It prioritizes sampling from a numerical distribution if available,
        otherwise uses the upper bound of the normal range.
        """
        _age = patient.age() if patient else None
        _gender = patient.gender if patient else None
        normal_range = self.get_normal_range(age=_age, gender=_gender)
        upper_bound = normal_range.get("max")

        if self.default_numerical_value_distribution:
            if patient:
                # Attempt to sample above the upper bound, or a high value if no bound
                for _ in range(10):  # Try a few times to get a value if bounds are restrictive
                    generated_value = self.default_numerical_value_distribution.generate_value(
                        lab_value=self, patient=patient
                    )
                    if upper_bound is not None:
                        if generated_value > upper_bound:
                            return generated_value
                    # Heuristic for "high" if no upper_bound, compare against mean + stddev
                    elif hasattr(self.default_numerical_value_distribution, "mean") and \
                            hasattr(self.default_numerical_value_distribution, "stddev") and \
                            self.default_numerical_value_distribution.mean is not None and \
                            self.default_numerical_value_distribution.stddev is not None and \
                            generated_value > (
                            self.default_numerical_value_distribution.mean + self.default_numerical_value_distribution.stddev
                    ):
                        return generated_value
                # Fallback if sampling fails to produce a clearly increased value
                if upper_bound is not None:
                    return upper_bound + (abs(upper_bound * 0.1) if upper_bound != 0 else 1)  # Increase by 10% or 1
                # If no upper bound and sampling didn't provide a clear high value, return a generated value as last resort
                return self.default_numerical_value_distribution.generate_value(lab_value=self, patient=patient)
            else:  # No patient, cannot use distribution
                warnings.warn(
                    f"Cannot use numerical distribution for {self.name} without patient context. Falling back to normal range logic for increased value."
                )
                if upper_bound is not None:
                    return upper_bound + (abs(upper_bound * 0.1) if upper_bound != 0 else 1)
                else:
                    warnings.warn(
                        f"Cannot determine an increased value for {self.name} without an upper normal range or patient context for distribution."
                    )
                    return None

        elif upper_bound is not None:
            return upper_bound + (abs(upper_bound * 0.1) if upper_bound != 0 else 1)
        else:
            warnings.warn(
                f"Cannot determine an increased value for {self.name} without a numerical distribution or an upper normal range."
            )
            return None

    def get_normal_value(self, patient: "Patient" = None):
        """
        Returns a value that is considered normal for this lab value.
        It prioritizes sampling from a numerical distribution if available and
        the sampled value falls within the normal range. Otherwise, it uses
        the midpoint of the normal range or a direct sample.
        """
        _age = patient.age() if patient else None
        _gender = patient.gender if patient else None
        normal_range = self.get_normal_range(age=_age, gender=_gender)
        lower_bound = normal_range.get("min")
        upper_bound = normal_range.get("max")

        if self.default_numerical_value_distribution:
            if patient:
                for _ in range(10):  # Try a few times
                    generated_value = self.default_numerical_value_distribution.generate_value(
                        lab_value=self, patient=patient
                    )
                    if lower_bound is not None and upper_bound is not None:
                        if lower_bound <= generated_value <= upper_bound:
                            return generated_value
                    elif lower_bound is not None and generated_value >= lower_bound:  # No upper bound
                        return generated_value
                    elif upper_bound is not None and generated_value <= upper_bound:  # No lower bound
                        return generated_value
                    elif lower_bound is None and upper_bound is None:  # No range defined
                        return generated_value
                # Fallback if sampling fails to produce a value in range
                if lower_bound is not None and upper_bound is not None:
                    return (lower_bound + upper_bound) / 2.0
                # Return any generated value as last resort
                return self.default_numerical_value_distribution.generate_value(lab_value=self, patient=patient)
            else:  # No patient, cannot use distribution
                warnings.warn(
                    f"Cannot use numerical distribution for {self.name} without patient context. Falling back to normal range logic for normal value."
                )
                if lower_bound is not None and upper_bound is not None:
                    return (lower_bound + upper_bound) / 2.0
                elif lower_bound is not None:
                    return lower_bound
                elif upper_bound is not None:
                    return upper_bound
                else:
                    warnings.warn(
                        f"Cannot determine a normal value for {self.name} without a normal range or patient context for distribution."
                    )
                    return None

        elif lower_bound is not None and upper_bound is not None:
            return (lower_bound + upper_bound) / 2.0
        elif lower_bound is not None:  # Only min is defined
            return lower_bound
        elif upper_bound is not None:  # Only max is defined
            return upper_bound
        else:
            warnings.warn(
                f"Cannot determine a normal value for {self.name} without a numerical distribution or a normal range."
            )
            return None

    def get_decreased_value(self, patient: "Patient" = None):
        """
        Returns a value that is considered decreased for this lab value.
        It prioritizes sampling from a numerical distribution if available,
        otherwise uses the lower bound of the normal range.
        """
        _age = patient.age() if patient else None
        _gender = patient.gender if patient else None
        normal_range = self.get_normal_range(age=_age, gender=_gender)
        lower_bound = normal_range.get("min")

        if self.default_numerical_value_distribution:
            if patient:
                for _ in range(10):  # Try a few times
                    generated_value = self.default_numerical_value_distribution.generate_value(
                        lab_value=self, patient=patient
                    )
                    if lower_bound is not None:
                        if generated_value < lower_bound:
                            return generated_value
                    # Heuristic for "low" if no lower_bound, compare against mean - stddev
                    elif hasattr(self.default_numerical_value_distribution, "mean") and \
                            hasattr(self.default_numerical_value_distribution, "stddev") and \
                            self.default_numerical_value_distribution.mean is not None and \
                            self.default_numerical_value_distribution.stddev is not None and \
                            generated_value < (
                            self.default_numerical_value_distribution.mean - self.default_numerical_value_distribution.stddev
                    ):
                        return generated_value
                # Fallback
                if lower_bound is not None:
                    return lower_bound - (abs(lower_bound * 0.1) if lower_bound != 0 else 1)  # Decrease by 10% or 1
                # Return any generated value as last resort
                return self.default_numerical_value_distribution.generate_value(lab_value=self, patient=patient)
            else:  # No patient, cannot use distribution
                warnings.warn(
                    f"Cannot use numerical distribution for {self.name} without patient context. Falling back to normal range logic for decreased value."
                )
                if lower_bound is not None:
                    return lower_bound - (abs(lower_bound * 0.1) if lower_bound != 0 else 1)
                else:
                    warnings.warn(
                        f"Cannot determine a decreased value for {self.name} without a lower normal range or patient context for distribution."
                    )
                    return None

        elif lower_bound is not None:
            return lower_bound - (abs(lower_bound * 0.1) if lower_bound != 0 else 1)
        else:
            warnings.warn(
                f"Cannot determine a decreased value for {self.name} without a numerical distribution or a lower normal range."
            )
            return None<|MERGE_RESOLUTION|>--- conflicted
+++ resolved
@@ -122,26 +122,10 @@
 
     def get_normal_range(self, age: int = None, gender=None):
         """
-<<<<<<< HEAD
         Returns the normal range for the lab value, considering age and gender dependencies.
-        
-        If the normal range is gender-dependent and no gender is provided or the specified gender is not found, the method defaults to the 'male' range and issues a warning. Age-dependent and special-case normal ranges are not implemented and will trigger warnings. The result is a dictionary with 'min' and 'max' keys representing the lower and upper bounds of the normal range.
-        
-=======
-        Retrieve the normal range for the lab value based on optional age and gender.
-
-        This method prioritizes gender-specific ranges if the lab value is gender-dependent.
-        If a gender-specific range (or its 'min' value) is not found, it falls back to
-        a general default normal range if defined at the top level of default_normal_range.
-        Age-dependent and special-case normal ranges are not fully implemented and will issue warnings.
-
->>>>>>> 6ef5ea68
-        Args:
-            age (int, optional): Age in years for age-dependent ranges.
-            gender (Gender, optional): Gender instance for gender-dependent ranges.
-        
-        Returns:
-            dict: Dictionary with 'min' and 'max' keys for the normal range bounds.
+
+        If gender-dependent and no gender or unknown gender is provided, defaults to 'male'.
+        If no matching gender-specific data exists, attempts fallback to general min/max.
         """
         from ...other.gender import Gender
 
@@ -154,104 +138,62 @@
 
         min_value = None
         max_value = None
-<<<<<<< HEAD
         current_range_source = self.default_normal_range or {}
 
-        if not age_dependent and not gender_dependent and not special_case:
-            min_value = current_range_source.get("min", None)
-            max_value = current_range_source.get("max", None)
-
-        if age_dependent:
-            # get normal range for age)
-            warnings.warn("Age dependent normal range not implemented yet")
-
-        if gender_dependent:
-            determined_gender_key = None
-            if gender: # gender is a Gender model instance
-                determined_gender_key = gender.name
-                # Check if this specific gender key exists in the normal range data
-                if determined_gender_key not in current_range_source:
-                    warnings.warn(
-                        f"Normal range for gender '{determined_gender_key}' not found for LabValue '{self.name}'. Defaulting to 'male' range.",
-                        UserWarning
-                    )
-                    determined_gender_key = "male" # Fallback to 'male'
-            else: # gender is None
-                warnings.warn(
-                    "Calling get_normal_range with gender_dependent=True and no gender provided. Defaulting to 'male' range.",
-                    UserWarning
-                )
-                determined_gender_key = "male" # Default to 'male'
-            
-            gender_specific_ranges = current_range_source.get(determined_gender_key, {})
-            min_value = gender_specific_ranges.get("min", None)
-            max_value = gender_specific_ranges.get("max", None)
-
-=======
-        
         gender_name_to_use = None
         if gender_dependent:
             if gender and hasattr(gender, 'name') and gender.name:
                 gender_name_to_use = gender.name
-            elif not gender: # Gender not provided for a gender-dependent value
-                warnings.warn(
-                    f"Gender not provided for gender-dependent LabValue '{self.name}'. Choosing a random gender (male/female) for normal range lookup."
-                )
-                from random import choice
-                gender_name_to_use = choice(["male", "female"])
-            # If gender object is present but gender.name is 'unknown', gender_name_to_use will be 'unknown'.
-            # If gender object is present but .name is None/empty, gender_name_to_use remains None.
-
-        # Try to get gender-specific range if gender_dependent and gender_name_to_use is determined
-        if gender_name_to_use: # This implies gender_dependent is True
-            if self.default_normal_range and isinstance(self.default_normal_range, dict):
-                gender_specific_data = self.default_normal_range.get(gender_name_to_use)
-                if gender_specific_data and isinstance(gender_specific_data, dict):
-                    min_value = gender_specific_data.get("min")
-                    max_value = gender_specific_data.get("max")
-                else:
+                if gender_name_to_use not in current_range_source:
                     warnings.warn(
-                        f"No normal range data found for gender '{gender_name_to_use}' for LabValue '{self.name}'. "
-                        f"Attempting to use general default normal range if available."
-                    )
+                        f"Normal range for gender '{gender_name_to_use}' not found for LabValue '{self.name}'. "
+                        f"Defaulting to 'male' range.",
+                        UserWarning
+                    )
+                    gender_name_to_use = "male"
             else:
                 warnings.warn(
-                    f"default_normal_range is not a valid dictionary for LabValue '{self.name}' when looking up gender '{gender_name_to_use}'. "
-                    f"Attempting to use general default normal range if available."
-                )
-        
-        # If min_value is still None (either not gender_dependent, or gender_dependent but specific range not found/incomplete),
-        # try to use the general default normal range.
-        if min_value is None and self.default_normal_range and isinstance(self.default_normal_range, dict):
-            general_min = self.default_normal_range.get("min")
-            if general_min is not None:
-                min_value = general_min
-            
-            # Set max_value from general default only if it hasn't been set by a (potentially partial) gender-specific range
-            if max_value is None: 
-                general_max = self.default_normal_range.get("max")
-                if general_max is not None:
-                    max_value = general_max
-        
-        # Age-dependent and special_case logic (currently just warnings)
+                    f"Gender not provided for gender-dependent LabValue '{self.name}'. Defaulting to 'male' range.",
+                    UserWarning
+                )
+                gender_name_to_use = "male"
+
+            # Attempt gender-specific lookup
+            gender_specific_data = current_range_source.get(gender_name_to_use)
+            if isinstance(gender_specific_data, dict):
+                min_value = gender_specific_data.get("min")
+                max_value = gender_specific_data.get("max")
+            else:
+                warnings.warn(
+                    f"No gender-specific data found for '{gender_name_to_use}' in LabValue '{self.name}'. "
+                    f"Falling back to general range if available.",
+                    UserWarning
+                )
+
+        # Fallback to general min/max if needed
+        if (min_value is None or max_value is None) and isinstance(current_range_source, dict):
+            if min_value is None:
+                min_value = current_range_source.get("min")
+            if max_value is None:
+                max_value = current_range_source.get("max")
+
         if age_dependent:
             warnings.warn(f"Age dependent normal range not implemented yet for LabValue '{self.name}'. Age: {age}.")
-        
->>>>>>> 6ef5ea68
+
         if special_case:
             warnings.warn(f"Special case normal range not implemented yet for LabValue '{self.name}'.")
 
-        # Final check and warning if min_value is still None
+        # Final contextual warning
         if min_value is None:
             context_parts = []
             if gender_dependent:
                 gender_repr = (gender.name if gender and hasattr(gender, 'name') else 'None')
-                if gender_name_to_use and gender_name_to_use != gender_repr : # e.g. random choice was made
-                     gender_repr = f"{gender_repr} (lookup attempted for: {gender_name_to_use})"
+                if gender_name_to_use and gender_name_to_use != gender_repr:
+                    gender_repr = f"{gender_repr} (lookup attempted for: {gender_name_to_use})"
                 context_parts.append(f"gender: {gender_repr}")
             if age_dependent:
                 context_parts.append(f"age: {age}")
-            
+
             warning_message = (
                 f"Could not determine a 'min' normal range for LabValue '{self.name}'"
             )
@@ -261,7 +203,7 @@
                 warning_message += " (general context)."
             warning_message += " Check LabValue's default_normal_range definition."
             warnings.warn(warning_message)
-            
+
         return {"min": min_value, "max": max_value}
 
     def get_increased_value(self, patient: "Patient" = None):
