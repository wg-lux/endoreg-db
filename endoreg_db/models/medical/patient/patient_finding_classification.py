from django.db import models
from typing import TYPE_CHECKING, Dict
import random
import numpy as np


# Corrected imports for type hints
if TYPE_CHECKING:
    from ..finding import (
        FindingClassification, 
        FindingClassificationChoice, 
    )
    from .patient_finding import PatientFinding

class PatientFindingClassification(models.Model):
    """Represents basic classifications for specific findings in a patient context.
    Links a PatientFinding to a specific classification and choice, with optional subcategory values.
    """
    finding = models.ForeignKey(
        "PatientFinding", 
        on_delete=models.CASCADE, 
        related_name="classifications"
    )
    classification = models.ForeignKey(
        "FindingClassification", 
        on_delete=models.CASCADE, 
        related_name="patient_finding_classifications"
    )
    classification_choice = models.ForeignKey(
        "FindingClassificationChoice", 
        on_delete=models.CASCADE, 
        related_name="patient_finding_classifications"
    )

    is_active = models.BooleanField(default=True, help_text="Indicates if the classification is currently active.")
    subcategories = models.JSONField(blank=True, null=True)
    numerical_descriptors = models.JSONField(blank=True, null=True)

    if TYPE_CHECKING:
        finding: "PatientFinding"
        classification: "FindingClassification"
        classification_choice: "FindingClassificationChoice"

    class Meta:
        verbose_name = 'Patient Finding Classification'
        verbose_name_plural = 'Patient Finding Classifications'
        ordering = ['finding', 'classification', 'classification_choice']

    def __str__(self):
        """
        Return a string representation combining the finding, classification, and classification choice.
        """
        return f"{self.finding} - {self.classification} - {self.classification_choice}"

    def save(self, *args, **kwargs):
        """
        Saves the model instance after validating and initializing classification-related fields.
        
        Ensures that the selected classification choice is valid for the associated classification. If subcategories or numerical descriptors are unset, initializes them from the classification choice before saving.
        """
        if self.classification_choice not in self.classification.choices.all():
            raise ValueError("classification_choice must be in classification.choices")

        if not self.subcategories:
            self.subcategories = self.classification_choice.subcategories

        if not self.numerical_descriptors:
            self.numerical_descriptors = self.classification_choice.numerical_descriptors

        super().save(*args, **kwargs)

    def initialize_and_get_subcategories(self):
        """
        Ensure the subcategories field is initialized and return its dictionary.
        
        Returns:
            dict: The subcategories associated with this classification.
        """
        if not self.subcategories:
            self.save()
        return self.subcategories

    def initialize_and_get_descriptors(self):
        """
        Return the numerical descriptors dictionary, initializing it if necessary.
        
        If the `numerical_descriptors` field is empty or uninitialized, the method triggers model initialization and returns the resulting dictionary.
        """
        if not self.numerical_descriptors:
            self.save()
        return self.numerical_descriptors

    def set_subcategory(self, subcategory_name: str, subcategory_value: Dict):
        """
        Update the value of a specified subcategory and save the classification.
        
        Parameters:
            subcategory_name (str): The name of the subcategory to update.
            subcategory_value (dict): The value to assign to the subcategory.
        
        Returns:
            dict: The updated subcategory dictionary.
        """
        assert subcategory_name in self.subcategories, "Subcategory must be in subcategories."
        self.subcategories[subcategory_name]["value"] = subcategory_value
        self.save()

        return self.subcategories[subcategory_name]
    
    def set_random_subcategories(self):
        """
        Assign random values to all required subcategories that do not already have a value.
        
        For each required subcategory without a value, selects a random option from its available choices, updates the subcategory, saves the model, and returns the updated subcategories dictionary.
        
        Returns:
            dict: The updated subcategories with random values assigned where needed.
        """
        if not self.subcategories or not self.numerical_descriptors:
            self.save()
        
        self.refresh_from_db()

        for subcategory_name, subcategory_dict in self.subcategories.items():
            if subcategory_dict["required"] and not subcategory_dict.get("value", None):
                subcategory_choice = random.choice(subcategory_dict["choices"])
                self.subcategories[subcategory_name]["value"] = subcategory_choice

        self.save()

        return self.subcategories
    
    def get_random_value_for_numerical_descriptor(self, descriptor_name):
<<<<<<< HEAD
        """
        Generate a random value for the specified numerical descriptor using its defined distribution parameters.
        
        Parameters:
            descriptor_name (str): The name of the numerical descriptor to generate a value for.
        
        Returns:
            float: A randomly generated value based on the descriptor's distribution, clipped to its min and max range.
        
        Raises:
            ValueError: If the descriptor's distribution type is not supported.
        """
        import numpy as np
=======
        """Generates a random value for a specified numerical descriptor based on its definition."""
        
>>>>>>> 7562627d
        assert descriptor_name in self.numerical_descriptors, "Descriptor must be in numerical descriptors."
        descriptor = self.numerical_descriptors[descriptor_name]
        min_val = descriptor.get("min", 0)
        max_val = descriptor.get("max", 1)
        distribution = descriptor.get("distribution", "normal")
        if distribution == "normal":
            mean = descriptor.get("mean", 0.5)
            std = descriptor.get("std", 0.1)
            value = np.random.normal(mean, std)
            # clip value to min and max
            value = np.clip(value, min_val, max_val)
        elif distribution == "uniform":
            value = np.random.uniform(min_val, max_val)
        else:
            raise ValueError("Distribution not supported")
        
        return value

    def set_random_numerical_descriptor(self, descriptor_name, save=True):
        """
        Assigns a random value to the specified numerical descriptor and optionally saves the model.
        
        Parameters:
            descriptor_name (str): The name of the numerical descriptor to update.
            save (bool): If True, saves the model after updating the descriptor. Defaults to True.
        
        Returns:
            dict: The updated numerical descriptor dictionary with the new random value.
        
        Raises:
            ValueError: If the descriptor name is not present in the numerical descriptors.
        """
        if descriptor_name not in self.numerical_descriptors:
            raise ValueError("Descriptor name must be in numerical descriptors.")

        value = self.get_random_value_for_numerical_descriptor(descriptor_name)
        
        self.numerical_descriptors[descriptor_name]["value"] = value
        if save:
            self.save()

        return self.numerical_descriptors[descriptor_name]
    
    def set_random_numerical_descriptors(self):
        """
        Assigns random values to all numerical descriptors and saves the model.
        
        Returns:
            dict: The updated numerical_descriptors dictionary with assigned random values.
        """
        if not self.subcategories or not self.numerical_descriptors:
            self.save()

        numerical_descriptors = self.numerical_descriptors

        for numerical_descriptor_name, _numerical_descriptor_dict in numerical_descriptors.items():
            self.set_random_numerical_descriptor(numerical_descriptor_name, save=False)

        self.save()

        return self.numerical_descriptors<|MERGE_RESOLUTION|>--- conflicted
+++ resolved
@@ -131,7 +131,7 @@
         return self.subcategories
     
     def get_random_value_for_numerical_descriptor(self, descriptor_name):
-<<<<<<< HEAD
+
         """
         Generate a random value for the specified numerical descriptor using its defined distribution parameters.
         
@@ -143,12 +143,7 @@
         
         Raises:
             ValueError: If the descriptor's distribution type is not supported.
-        """
-        import numpy as np
-=======
-        """Generates a random value for a specified numerical descriptor based on its definition."""
-        
->>>>>>> 7562627d
+        """  
         assert descriptor_name in self.numerical_descriptors, "Descriptor must be in numerical descriptors."
         descriptor = self.numerical_descriptors[descriptor_name]
         min_val = descriptor.get("min", 0)
