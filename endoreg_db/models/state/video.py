"""
Defines state tracking models related to video processing.
"""
from django.db import models
from .abstract import AbstractState
from typing import TYPE_CHECKING, Optional
import logging
from enum import Enum

logger = logging.getLogger(__name__)

if TYPE_CHECKING:
    from ..media import VideoFile
    

class AnonymizationStatus(str, Enum):
    NOT_STARTED             = "not_started"
    EXTRACTING_FRAMES       = "extracting_frames"
    PROCESSING_ANONYMIZING  = "processing_anonymization"
    DONE                    = "done"
    VALIDATED               = "validated"
    FAILED                  = "failed"

class VideoState(models.Model):
    """
    Tracks the processing state of a VideoFile instance.
    Uses BooleanFields for clear, distinct states.
    """
    # Frame related states
    if TYPE_CHECKING:
        video_file: Optional["VideoFile"]
        
    frames_extracted = models.BooleanField(default=False, help_text="True if raw frames have been extracted to files.")
    frames_initialized = models.BooleanField(default=False, help_text="True if Frame DB objects have been created.")
    frame_count = models.PositiveIntegerField(null=True, blank=True, help_text="Number of frames extracted/initialized.")

    # Metadata related states
    video_meta_extracted = models.BooleanField(default=False, help_text="True if VideoMeta (technical specs) has been extracted.")
    text_meta_extracted = models.BooleanField(default=False, help_text="True if text metadata (OCR) has been extracted.")

    # AI / Annotation related states
    initial_prediction_completed = models.BooleanField(default=False, help_text="True if initial AI prediction has run.")
    lvs_created = models.BooleanField(default=False, help_text="True if LabelVideoSegments have been created from predictions.")
    frame_annotations_generated = models.BooleanField(default=False, help_text="True if frame-level annotations have been generated from segments.")
    
    # Processing state
    sensitive_meta_processed = models.BooleanField(default=False, help_text="True if the video has been fully processed, meaning a anonymized person was created.")

    # Anonymization state
    anonymized = models.BooleanField(default=False, help_text="True if the anonymized video file has been created.")
    anonymization_validated = models.BooleanField(default=False, help_text="True if the anonymization process has been validated and confirmed.")
<<<<<<< HEAD
=======
    anonymization_status: AnonymizationStatus
>>>>>>> b97ff0f3
    
    # Timestamps
    date_created = models.DateTimeField(auto_now_add=True)
    date_modified = models.DateTimeField(auto_now=True)
    
    # Segment Annotation State
    segment_annotations_created = models.BooleanField(default=False, help_text="True if segment annotations have been created from LabelVideoSegments.")
    segment_annotations_validated = models.BooleanField(default=False, help_text="True if segment annotations have been validated.")
    
    was_created = models.BooleanField(default=True, help_text="True if this state was created for the first time.")

    def __str__(self):
        # Find the related VideoFile's UUID if possible
        video_uuid = "Unknown"
        try:
            # Access the related VideoFile via the reverse relation 'video_file'
            if hasattr(self, 'video_file') and self.video_file:
                video_uuid = self.video_file.uuid
        except Exception:
            pass # Ignore errors if relation doesn't exist or causes issues

        states = [
            f"FramesExtracted={self.frames_extracted}",
            f"FramesInit={self.frames_initialized}",
            f"VideoMetaExtracted={self.video_meta_extracted}",
            f"TextMetaExtracted={self.text_meta_extracted}",
            f"PredictionDone={self.initial_prediction_completed}",
            f"LvsCreated={self.lvs_created}",
            f"Anonymized={self.anonymized}",
            f"AnonymizationValidated={self.anonymization_validated}",
            f"SensitiveMetaProcessed={self.sensitive_meta_processed}",
            f"FrameCount={self.frame_count}" if self.frame_count is not None else "FrameCount=None",
            f"SegmentAnnotationsCreated={self.segment_annotations_created}",
            f"SegmentAnnotationsValidated={self.segment_annotations_validated}",
            f"DateCreated={self.date_created.isoformat()}",
            f"DateModified={self.date_modified.isoformat()}"
        ]
<<<<<<< HEAD
        
=======
>>>>>>> b97ff0f3
        return f"VideoState(Video:{video_uuid}): {', '.join(states)}"

    @property
    def anonymization_status(self) -> AnonymizationStatus:
        """
        Fast, side‑effect‑free status resolution used by API & UI.
        """
        if self.anonymization_validated:
            return AnonymizationStatus.VALIDATED
        if self.sensitive_meta_processed:
            return AnonymizationStatus.DONE
        if self.frames_extracted and not self.anonymized:
            return AnonymizationStatus.PROCESSING_ANONYMIZING
        if self.was_created and not self.frames_extracted:
            return AnonymizationStatus.EXTRACTING_FRAMES
        if getattr(self, "processing_error", False):
            return AnonymizationStatus.FAILED
        return AnonymizationStatus.NOT_STARTED

    # ---- Single‑responsibility mutators ---------------------------------
    def mark_sensitive_meta_processed(self, *, save: bool = True) -> None:
        self.sensitive_meta_processed = True
        if save:
            self.save(update_fields=["sensitive_meta_processed", "date_modified"])

    def mark_anonymization_validated(self, *, save: bool = True) -> None:
        """
        Mark the anonymization process as validated for this video state.
        
        Parameters:
            save (bool): If True, persist the change to the database immediately.
        """
        self.anonymization_validated = True
        if save:
            self.save(update_fields=["anonymization_validated", "date_modified"])
<<<<<<< HEAD
        
=======

    def mark_frames_extracted(self, *, save: bool = True) -> None:
        """
        Mark the video as having its frames extracted.
        
        Parameters:
            save (bool): If True, persist the change to the database immediately.
        """
        self.frames_extracted = True
        if save:
            self.save(update_fields=["frames_extracted", "date_modified"])

    def mark_frames_not_extracted(self, *, save: bool = True) -> None:
        """
        Mark the video as having no extracted frames.
        
        If `save` is True, updates the database record for this state.
        """
        self.frames_extracted = False
        if save:
            self.save(update_fields=["frames_extracted", "date_modified"])

    def mark_anonymized(self, *, save: bool = True) -> None:
        """
        Mark the video as anonymized by setting the anonymized flag to True.
        
        Parameters:
            save (bool): If True, immediately saves the updated state to the database.
        """
        self.anonymized = True
        if save:
            self.save(update_fields=["anonymized", "date_modified"])

    def mark_initial_prediction_completed(self, *, save: bool = True) -> None:
        """
        Mark the initial AI prediction as completed for this video state.
        
        Parameters:
            save (bool): If True, persist the change to the database immediately.
        """
        self.initial_prediction_completed = True
        if save:
            self.save(update_fields=["initial_prediction_completed", "date_modified"])

    def mark_video_meta_extracted(self, *, save: bool = True) -> None:
        """
        Mark the video metadata as extracted for this video state.
        
        Parameters:
            save (bool): If True, immediately saves the updated state to the database.
        """
        self.video_meta_extracted = True
        if save:
            self.save(update_fields=["video_meta_extracted", "date_modified"])

    def mark_text_meta_extracted(self, *, save: bool = True) -> None:
        """
        Mark the video as having its text metadata extracted.
        
        Parameters:
        	save (bool): If True, immediately saves the updated state to the database.
        """
        self.text_meta_extracted = True
        if save:
            self.save(update_fields=["text_meta_extracted", "date_modified"])
    
    

>>>>>>> b97ff0f3
    class Meta:
        verbose_name = "Video Processing State"
        verbose_name_plural = "Video Processing States"

<|MERGE_RESOLUTION|>--- conflicted
+++ resolved
@@ -49,10 +49,7 @@
     # Anonymization state
     anonymized = models.BooleanField(default=False, help_text="True if the anonymized video file has been created.")
     anonymization_validated = models.BooleanField(default=False, help_text="True if the anonymization process has been validated and confirmed.")
-<<<<<<< HEAD
-=======
     anonymization_status: AnonymizationStatus
->>>>>>> b97ff0f3
     
     # Timestamps
     date_created = models.DateTimeField(auto_now_add=True)
@@ -90,10 +87,6 @@
             f"DateCreated={self.date_created.isoformat()}",
             f"DateModified={self.date_modified.isoformat()}"
         ]
-<<<<<<< HEAD
-        
-=======
->>>>>>> b97ff0f3
         return f"VideoState(Video:{video_uuid}): {', '.join(states)}"
 
     @property
@@ -129,9 +122,6 @@
         self.anonymization_validated = True
         if save:
             self.save(update_fields=["anonymization_validated", "date_modified"])
-<<<<<<< HEAD
-        
-=======
 
     def mark_frames_extracted(self, *, save: bool = True) -> None:
         """
@@ -200,7 +190,6 @@
     
     
 
->>>>>>> b97ff0f3
     class Meta:
         verbose_name = "Video Processing State"
         verbose_name_plural = "Video Processing States"
