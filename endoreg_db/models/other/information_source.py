--- conflicted
+++ resolved
@@ -105,7 +105,6 @@
     @classmethod
     def get_prediction_type(cls) -> "InformationSourceType":
         """
-<<<<<<< HEAD
         Return the InformationSourceType instance with the name "prediction".
         
         Returns:
@@ -113,12 +112,7 @@
         
         Raises:
             InformationSourceType.DoesNotExist: If no such instance exists.
-=======
-        Returns the 'prediction' information source type.
 
-        Raises:
-            cls.DoesNotExist: If the 'prediction' type is not found.
->>>>>>> 7562627d
         """
         try:
             return cls.objects.get(name="prediction")
@@ -131,7 +125,7 @@
     @classmethod
     def get_manual_annotation_type(cls) -> "InformationSourceType":
         """
-<<<<<<< HEAD
+
         Return the InformationSourceType instance representing manual annotation.
         
         Returns:
@@ -139,14 +133,7 @@
         
         Raises:
             AssertionError: If no InformationSourceType with name "annotation" exists.
-        """
-        _type = cls.objects.get(name="annotation")
-        return _type
-=======
-        Returns the 'manual_annotation' information source type.
 
-        Raises:
-            cls.DoesNotExist: If the 'manual_annotation' type is not found.
         """
         try:
             return cls.objects.get(name="manual_annotation")
@@ -155,7 +142,7 @@
                 "The 'manual_annotation' InformationSourceType was not found. "
                 "Please check your data fixtures or initial data migrations."
             ) from e
->>>>>>> 7562627d
+
 
     def natural_key(self):
         """
