--- conflicted
+++ resolved
@@ -107,7 +107,6 @@
             else:
                 instance.label = None
         
-<<<<<<< HEAD
         def _get_valid_fps(video_file):
             """
             Extract and validate the frames-per-second (FPS) value from a video file object.
@@ -115,22 +114,7 @@
             Returns:
                 float: The FPS value as a positive float. Defaults to 30.0 if missing, invalid, or non-positive.
             """
-            fps_raw = getattr(video_file, 'fps', 30)
-            try:
-                if isinstance(fps_raw, str):
-                    fps = float(fps_raw)
-                elif isinstance(fps_raw, (int, float)):
-                    fps = float(fps_raw)
-                else:
-                    fps = 30.0
-            except (ValueError, TypeError):
-                fps = 30.0
-            if fps <= 0:
-                fps = 30.0
-            return fps
 
-=======
->>>>>>> 7562627d
         # Convert time to frame numbers if provided
         if start_time is not None:
             fps = _validate_fps(instance.video_file)
