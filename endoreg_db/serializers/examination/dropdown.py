--- conflicted
+++ resolved
@@ -13,14 +13,10 @@
         fields = ['id', 'name', 'display_name']
 
     def get_display_name(self, obj):
-<<<<<<< HEAD
         """
         Return a user-friendly display name for the examination.
         
         If the German name (`name_de`) is available, it is returned; otherwise, the default name is used.
         """
-        return obj.name_de if obj.name_de else obj.name
-=======
-        """Gibt eine benutzerfreundliche Anzeige für die Untersuchung zurück"""
+
         return obj.name
->>>>>>> 7562627d
