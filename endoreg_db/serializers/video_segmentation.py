from pathlib import Path
from rest_framework import serializers
<<<<<<< HEAD
from django.http import FileResponse, Http404, StreamingHttpResponse
from ..models import RawVideoFile, Label
=======
from django.http import FileResponse, Http404,StreamingHttpResponse
from ..models import RawVideoFile,Label,LabelRawVideoSegment,RawVideoPredictionMeta
>>>>>>> 83f1ac01
import subprocess, cv2
from django.conf import settings


class VideoFileSerializer(serializers.ModelSerializer):
    """
    Serializer that dynamically handles video retrieval and streaming.
    Ensures file returns the relative file path (not MEDIA_URL)
    Computes full_video_path using the correct storage path (/home/admin/test-data)-need to change make it dynamic
    Returns video_url for frontend integration
    Serves the video file when needed

    """

    video_url = serializers.SerializerMethodField()
    full_video_path = serializers.SerializerMethodField()
    file = serializers.SerializerMethodField()  # Override file to remove incorrect MEDIA_URL behavior,otherwise:Django's FileField automatically generates a URL based on MEDIA_URL
    # Video dropdown field for frontend selection (currently shows video ID, but can be changed later)
    video_selection_field = serializers.SerializerMethodField()
    # classification_data = serializers.SerializerMethodField() #data from database (smooth prediction values but currently hardcoded one)
    # The Meta class tells Django what data to include when serializing a RawVideoFile object.
    sequences = serializers.SerializerMethodField()
    label_names = serializers.SerializerMethodField()
    # Convert selected label frames into time segments (seconds)
    label_time_segments = serializers.SerializerMethodField()
    # label_predictions = serializers.SerializerMethodField()
    original_file_name = serializers.CharField()
    duration = serializers.SerializerMethodField()

    class Meta:
        model = RawVideoFile
        # he fields list defines which data should be included in the API response.
        fields = [
            "id",
            "original_file_name",
            "file",
            "duration",
            "video_url",
            "full_video_path",
            "video_selection_field",
            "label_names",
            "sequences",
            "label_time_segments",
        ]  #  Ensure computed fields are included

    # @staticmethod #using @staticmethod makes it reusable without needing to create a serializer instance.
    #  Without @staticmethod, you would need to instantiate the serializer before calling the method, which is unnecessary her
    def get_video_selection_field(self, obj):
        """
        Returns the field used for video selection in the frontend dropdown.
        Currently, it shows the video ID, but this can be changed easily later.
        """
        return obj.id

    def get_video_url(
        self, obj
    ):  # when we serialize a RawVideoFile object (video metadata), the get_video_url method is automatically invoked by DRF
        """
        Returns the API endpoint where the frontend can fetch the video.
        """
        if not obj.id:
            return {"error": "Invalid video ID"}

        request = self.context.get(
            "request"
        )  # Gets the request object (provided by DRF).
        if request:
            return request.build_absolute_uri(f"/api/video/{obj.id}/")

        return {"error": "Video URL not avalaible"}

    def get_duration(self, obj):
        """
        Returns the total duration of the video in seconds.
        If duration is not stored in the database, it extracts it dynamically using OpenCV.
        """
        if hasattr(obj, "duration") and obj.duration:
            return (
                obj.duration
            )  # If duration is stored in the database, return it directly.

        # Dynamically extract duration if not stored
        video_path = obj.file.path
        cap = cv2.VideoCapture(video_path)

        if not cap.isOpened():
            return None  # Error handling if video can't be opened

        fps = cap.get(cv2.CAP_PROP_FPS)
        total_frames = cap.get(cv2.CAP_PROP_FRAME_COUNT)
        cap.release()

        return (
            round(total_frames / fps, 2) if fps > 0 else None
        )  # Return duration in seconds

    def get_file(self, obj):
        """
        Ensures the file field returns only the relative path, adn also validates it
        """
        if not obj.file:
            return {"error": "No file  associated with this entry"}
        # obj.file.name is an attribute of FieldFile that returns the file path as a string and name is not the database attribute, it is an attribute of Django’s FieldFile object that holds the file path as a string.
        if not hasattr(obj.file, "name") or not obj.file.name.strip():
            return {"error": "Invalid file name"}

        return str(
            obj.file.name
        ).strip()  #  Only return the file path, no URL,#obj.file returning a FieldFile object instead of a string

    def get_full_video_path(self, obj):
        """
        Constructs the absolute file path dynamically.
        - Uses the actual storage directory (`/home/admin/test-data/`)
        """
        if not obj.file:
            return {"error": "No video file associated with this entry"}

        video_relative_path = str(obj.file.name).strip()  #  Convert FieldFile to string
        if not video_relative_path:
            return {
                "error": "Video file path is empty or invalid"
            }  #  none might cause, 500 error, Handle edge case where the file name is empty

        print("-----------------------------------------")
        # pseudo_dir = settings.PSEUDO_DIR
        # print(f"Using pseudo directory: {pseudo_dir}")

        #   full path using the actual storage directory~
        # actual_storage_dir = Path("~/test-data")  # need to change
        actual_storage_dir = Path("/home/admin/test-data")  # need to change
        # actual_storage_dir = pseudo_dir
        full_path = actual_storage_dir / video_relative_path
        # full_path = Path("/home/admin/test-data/video/lux-gastro-video.mp4")

        return (
            str(full_path)
            if full_path.exists()
            else {"error": f"file not found at: {full_path}"}
        )

    def get_sequences(self, obj):
        """
        Extracts the sequences field from the RawVideoFile model.
        Example Output:
        {
            "outside": [[1, 32], [123, 200]],
            "needle": [[36, 141]],
            "kolonpolyp": [[91, 126]]
        }
        """
        return obj.sequences or {
            "error": "no sequence found, check database first"
        }  #  Get from sequences, return {} if missing

    def get_label_names(self, obj):
        """
        Extracts only label names from the sequences data.
        Example Output:
        ["outside", "needle", "kolonpolyp"]
        """
        sequences = self.get_sequences(obj)
        return list(sequences.keys()) if sequences else []

    def get_label_time_segments(self, obj):
        """
        Converts frame sequences of a selected label into time segments in seconds.
        Also retrieves frame-wise predictions for the given label.

        Includes:
        - Frame index
        - Corresponding frame filename (frame_0000001.jpg)
        - Full frame file path for frontend access
        - segment_start and segment_end (in frame index format, not divided by FPS)
        """

        fps = (
            obj.fps
            if hasattr(obj, "fps") and obj.fps is not None
            else obj.get_fps()
            if hasattr(obj, "get_fps") and obj.get_fps() is not None
            else 50
        )

        print("here is fps::::::::::::::::::.-----------::::::", fps)
        sequences = self.get_sequences(obj)  # Fetch sequence data
        readable_predictions = obj.readable_predictions  # Predictions from DB

        if not isinstance(readable_predictions, list):
            return {"error": "Invalid prediction data format. Expected a list."}

        frame_dir = Path(obj.frame_dir)  # Get the correct directory from the model

        time_segments = {}  # Dictionary to store converted times and frame predictions

        for label, frame_ranges in sequences.items():
            label_times = []  # Stores time segments
            frame_predictions = {}  # Ensure frame_predictions is properly initialized for each label

            for frame_range in frame_ranges:
                if len(frame_range) != 2:
                    continue  # Skip invalid frame ranges

                start_frame, end_frame = frame_range  # Raw frame indices from DB
                start_time = start_frame / fps  # Convert frame index to seconds
                end_time = end_frame / fps  # Convert frame index to seconds

                frame_data = {}  # Store frame-wise info

                # Fetch predictions for frames within this range
                for frame_num in range(start_frame, end_frame + 1):
                    if (
                        0 <= frame_num < len(readable_predictions)
                    ):  # Ensure index is valid
                        frame_filename = f"frame_{str(frame_num).zfill(7)}.jpg"  # Frame filename format
                        frame_path = (
                            frame_dir / frame_filename
                        )  # Full path to the frame

                        frame_data[frame_num] = {
                            "frame_filename": frame_filename,
                            "frame_file_path": str(frame_path),
                            "predictions": readable_predictions[frame_num],
                        }

                        # Store frame-wise predictions in frame_predictions
                        frame_predictions[frame_num] = readable_predictions[frame_num]

                # Append the converted time segment
                label_times.append(
                    {
                        "segment_start": start_frame,  # Raw start frame (not divided by FPS)
                        "segment_end": end_frame,  # Raw end frame (not divided by FPS)
                        "start_time": round(
                            start_time, 2
                        ),  # Converted start time in seconds
                        "end_time": round(end_time, 2),  # Converted end time in seconds
                        "frames": frame_data,  # Attach frame details
                    }
                )

            # Store time segments and frame_predictions under the label
            time_segments[label] = {
                "time_ranges": label_times,
                "frame_predictions": frame_predictions,  # Ensure frame_predictions is correctly assigned
            }

        return time_segments


class VideoListSerializer(serializers.ModelSerializer):
    """
    Minimal serializer to return only `id` and `original_file_name`
    for the video selection dropdown in Vue.js.
    """

    class Meta:
        model = RawVideoFile
        fields = ["id", "original_file_name"]  # Only fetch required fields


from pathlib import Path
from rest_framework import serializers
from django.http import FileResponse, Http404, StreamingHttpResponse
from ..models import (
    RawVideoFile,
    Label,
    LabelRawVideoSegment,
)  # Importing necessary models
import subprocess
from django.conf import settings
from django.db.models import Q  # Import Q for better querying


class LabelSerializer(serializers.ModelSerializer):
    """
    Serializer for fetching labels from the `endoreg_db_label` table.
    Includes `id` (for backend processing) and `name` (for dropdown display in Vue.js).
    """

    class Meta:
        model = Label
        fields = ["id", "name"]


class LabelSegmentSerializer(serializers.ModelSerializer):
    """
    Serializer for retrieving label segments from `endoreg_db_labelrawvideosegment`.
    """

    class Meta:
        model = LabelRawVideoSegment
        fields = [
            "id",
            "video_id",
            "label_id",
            "start_frame_number",
            "end_frame_number",
        ]


from django.db import transaction

from django.db import transaction


class LabelSegmentUpdateSerializer(serializers.Serializer):
    """
    Serializer for updating label segments.

    - Ensures that the segments stored in the database match exactly with what is sent from the frontend.
    - Updates existing segments if their `start_frame_number` matches but `end_frame_number` has changed.
    - Inserts new segments if they are not already present in the database.
    - Deletes extra segments from the database if they are no longer in the frontend data.
    """

    video_id = serializers.IntegerField()
    label_id = serializers.IntegerField()
    segments = serializers.ListField(
        child=serializers.DictField(
            child=serializers.FloatField()  # Ensure we handle float values
        )
    )

    def validate(self, data):
        """
        Validates that all required segment fields are provided correctly.

        - Ensures that each segment contains `start_frame_number` and `end_frame_number`.
        - Validates that `start_frame_number` is always less than or equal to `end_frame_number`.
        """
        if not data.get("segments"):
            raise serializers.ValidationError("No segments provided.")

        for segment in data["segments"]:
            if "start_frame_number" not in segment or "end_frame_number" not in segment:
                raise serializers.ValidationError(
                    "Each segment must have `start_frame_number` and `end_frame_number`."
                )

            if segment["start_frame_number"] > segment["end_frame_number"]:
                raise serializers.ValidationError(
                    "Start frame must be less than or equal to end frame."
                )

        return data

    def save(self):
        """
        Updates, inserts, and deletes label segments to ensure database consistency.

        Steps:
        1. Fetch all existing segments for the given `video_id` and `label_id`.
        2. Compare existing segments with the new ones from the frontend.
        3. Update segments where `start_frame_number` exists but `end_frame_number` has changed.
        4. Insert new segments that are not already in the database.
        5. Delete segments that exist in the database but are missing from the frontend data.
        """

        video_id = self.validated_data["video_id"]
        label_id = self.validated_data["label_id"]
        new_segments = self.validated_data["segments"]

<<<<<<< HEAD
        # Fetch all existing segments for this video and label from the database
        existing_segments = LabelRawVideoSegment.objects.filter(
            video_id=video_id, label_id=label_id
        )

        # Convert existing segments into a dictionary for quick lookup
        # Key format: (start_frame_number, end_frame_number)
        existing_segments_dict = {
            (float(seg.start_frame_number), float(seg.end_frame_number)): seg
            for seg in existing_segments
        }

        # Prepare lists for batch processing
        updated_segments = []  # Stores segments that need to be updated
        new_entries = []  # Stores segments that need to be created
        existing_keys = set(
            existing_segments_dict.keys()
        )  # Existing database segment keys
        new_keys = set(
            (float(seg["start_frame_number"]), float(seg["end_frame_number"]))
            for seg in new_segments
        )  # New frontend segment keys
=======
        # Fetch the correct `prediction_meta_id` based on `video_id`
        prediction_meta_entry = RawVideoPredictionMeta.objects.filter(video_id=video_id).first()
        if not prediction_meta_entry:
            raise serializers.ValidationError({"error": "No prediction metadata found for this video."})

        prediction_meta_id = prediction_meta_entry.id  # Get the correct prediction_meta_id

        existing_segments = LabelRawVideoSegment.objects.filter(video_id=video_id, label_id=label_id)

        existing_segments_dict = {(float(seg.start_frame_number), float(seg.end_frame_number)): seg for seg in existing_segments}

        updated_segments = []
        new_entries = []
        existing_keys = set(existing_segments_dict.keys())
        new_keys = set((float(seg["start_frame_number"]), float(seg["end_frame_number"])) for seg in new_segments)

        print(f" Before Update: Found {existing_segments.count()} existing segments.")
        print(f" New Segments Received: {len(new_segments)}")
        print(f" Using prediction_meta_id: {prediction_meta_id}")
>>>>>>> 83f1ac01

        with transaction.atomic():
            for segment in new_segments:
                start_frame = float(segment["start_frame_number"])
                end_frame = float(segment["end_frame_number"])

                if (start_frame, end_frame) in existing_keys:
                    continue
                else:
                    existing_segment = LabelRawVideoSegment.objects.filter(
                        video_id=video_id,
                        label_id=label_id,
                        start_frame_number=start_frame,
                    ).first()

                    if existing_segment:
                        if float(existing_segment.end_frame_number) != end_frame:
                            print(f" Updating segment: Start Frame {start_frame} → End Frame {existing_segment.end_frame_number} → {end_frame}")
                            existing_segment.end_frame_number = end_frame
                            existing_segment.prediction_meta_id = prediction_meta_id  # Update prediction_meta_id
                            existing_segment.save()
                            updated_segments.append(existing_segment)
                    else:
<<<<<<< HEAD
                        # If no existing segment matches, create a new one
                        new_entries.append(
                            LabelRawVideoSegment(
                                video_id=video_id,
                                label_id=label_id,
                                start_frame_number=start_frame,
                                end_frame_number=end_frame,
                            )
                        )
=======
                        print(f" Adding new segment: Start {start_frame} → End {end_frame}")
                        new_entries.append(LabelRawVideoSegment(
                            video_id=video_id,
                            label_id=label_id,
                            start_frame_number=start_frame,
                            end_frame_number=end_frame,
                            prediction_meta_id=prediction_meta_id  # Assign correct prediction_meta_id
                        ))
>>>>>>> 83f1ac01

            segments_to_delete = existing_segments.exclude(
                start_frame_number__in=[
                    float(seg["start_frame_number"]) for seg in new_segments
                ]
            )
            deleted_count = segments_to_delete.count()
            
            if deleted_count > 0:
                print(f" Deleting {deleted_count} segment(s) not present in the new data.")
            segments_to_delete.delete()

            if new_entries:
                LabelRawVideoSegment.objects.bulk_create(new_entries)

<<<<<<< HEAD
        # Return the updated, new, and deleted segment information
        print(
            "------------------------------,",
            updated_segments,
            "-----------------------",
            new_segments,
            "_-------",
            deleted_count,
        )
=======
        print(f" After Update: Updated {len(updated_segments)} segments, Added {len(new_entries)}, Deleted {deleted_count}")

>>>>>>> 83f1ac01
        return {
            "updated_segments": LabelSegmentSerializer(
                updated_segments, many=True
            ).data,
            "new_segments": LabelSegmentSerializer(new_entries, many=True).data,
            "deleted_segments": deleted_count,
        }

    # Use StreamingHttpResponse to stream FFmpeg output to browser
    # return StreamingHttpResponse(subprocess.Popen(ffmpeg_command, stdout=subprocess.PIPE).stdout, content_type="video/mp4")

    # Ensure the path exists before returning
    # return str(full_path) if full_path.exists() else None


'''    def get_classification_data(self, obj):
        """
        Returns binary classification data in a **scalable** way.
        Currently hardcoded for testing, but can later integrate a model.
        """
        classifications = [
            {
                "label": "OUTSIDE",
                "start_time": 0.1,
                "end_time": 19,
                "confidence": 0.85,  # Hardcoded but has to - dynamically computed
            },
            
            {
                "label": "Needle",
                "start_time": 36,
                "end_time": 141,
                "confidence": 0.95,  # Hardcoded but has to - dynamically computed
            },
            {
                "label": "Kolonpolyp",
                "start_time": 91,
                "end_time": 126,
                "confidence": 0.89,  # Hardcoded but has to - dynamically computed
            }
        ]

        return classifications'''


"""
await import('https://cdn.jsdelivr.net/npm/axios/dist/axios.min.js');
const videoId = 1;  
axios.get(`http://localhost:8000/api/video/${videoId}/`, {
    headers: {
        'Accept': 'application/json' }
})
.then(response => {
    console.log("Video Metadata:", response.data);

    const videoUrl = response.data.video_url;

    const videoElement = document.createElement("video");
    videoElement.src = videoUrl;
    videoElement.controls = true;
    videoElement.width = 600;  
    document.body.appendChild(videoElement);
})
.catch(error => {
    console.error("Error Fetching Video:", error.response ? error.response.data : error);
});

await import('https://cdn.jsdelivr.net/npm/axios/dist/axios.min.js');

const videoIdUpdate = 1;  // Change to actual video ID
const labelIdUpdate = 15; // Change to actual label ID

const updatedSegments = {
    video_id: videoIdUpdate,
    label_id: labelIdUpdate,
    segments: [
        { start_frame_number: 1, end_frame_number: 15 }  // Updated end_frame (was 10)
       // New segment
    ]
};

axios.put(`http://localhost:8000/api/video/${videoIdUpdate}/label/${labelIdUpdate}/update_segments/`, updatedSegments, {
    headers: {
        'Accept': 'application/json',
        'Content-Type': 'application/json'
    }
})
.then(response => {
    console.log(" Segments Updated Successfully:", response.data);
})
.catch(error => {
    console.error(" Error Updating Segments:", error.response ? error.response.data : error);
});
<<<<<<< HEAD
""" ""
=======
labelrawvideosegment"""''
>>>>>>> 83f1ac01
<|MERGE_RESOLUTION|>--- conflicted
+++ resolved
@@ -1,12 +1,7 @@
 from pathlib import Path
 from rest_framework import serializers
-<<<<<<< HEAD
 from django.http import FileResponse, Http404, StreamingHttpResponse
-from ..models import RawVideoFile, Label
-=======
-from django.http import FileResponse, Http404,StreamingHttpResponse
-from ..models import RawVideoFile,Label,LabelRawVideoSegment,RawVideoPredictionMeta
->>>>>>> 83f1ac01
+from ..models import RawVideoFile, Label, LabelRawVideoSegment, RawVideoPredictionMeta
 import subprocess, cv2
 from django.conf import settings
 
@@ -117,6 +112,9 @@
             obj.file.name
         ).strip()  #  Only return the file path, no URL,#obj.file returning a FieldFile object instead of a string
 
+    """The error "muxer does not support non-seekable output" 
+    happens because MP4 format requires seeking, but FFmpeg does not support writing MP4 directly to a non-seekable stream (like STDOUT)."""
+
     def get_full_video_path(self, obj):
         """
         Constructs the absolute file path dynamically.
@@ -370,11 +368,14 @@
         label_id = self.validated_data["label_id"]
         new_segments = self.validated_data["segments"]
 
-<<<<<<< HEAD
-        # Fetch all existing segments for this video and label from the database
-        existing_segments = LabelRawVideoSegment.objects.filter(
-            video_id=video_id, label_id=label_id
-        )
+        # Fetch the correct `prediction_meta_id` based on `video_id`
+        prediction_meta_entry = RawVideoPredictionMeta.objects.filter(video_id=video_id).first()
+        if not prediction_meta_entry:
+            raise serializers.ValidationError({"error": "No prediction metadata found for this video."})
+
+        prediction_meta_id = prediction_meta_entry.id  # Get the correct prediction_meta_id
+
+        existing_segments = LabelRawVideoSegment.objects.filter(video_id=video_id, label_id=label_id)
 
         # Convert existing segments into a dictionary for quick lookup
         # Key format: (start_frame_number, end_frame_number)
@@ -382,6 +383,7 @@
             (float(seg.start_frame_number), float(seg.end_frame_number)): seg
             for seg in existing_segments
         }
+        existing_segments_dict = {(float(seg.start_frame_number), float(seg.end_frame_number)): seg for seg in existing_segments}
 
         # Prepare lists for batch processing
         updated_segments = []  # Stores segments that need to be updated
@@ -393,18 +395,8 @@
             (float(seg["start_frame_number"]), float(seg["end_frame_number"]))
             for seg in new_segments
         )  # New frontend segment keys
-=======
-        # Fetch the correct `prediction_meta_id` based on `video_id`
-        prediction_meta_entry = RawVideoPredictionMeta.objects.filter(video_id=video_id).first()
-        if not prediction_meta_entry:
-            raise serializers.ValidationError({"error": "No prediction metadata found for this video."})
-
-        prediction_meta_id = prediction_meta_entry.id  # Get the correct prediction_meta_id
-
-        existing_segments = LabelRawVideoSegment.objects.filter(video_id=video_id, label_id=label_id)
-
-        existing_segments_dict = {(float(seg.start_frame_number), float(seg.end_frame_number)): seg for seg in existing_segments}
-
+
+        # Start a transaction to ensure database consistency
         updated_segments = []
         new_entries = []
         existing_keys = set(existing_segments_dict.keys())
@@ -413,7 +405,6 @@
         print(f" Before Update: Found {existing_segments.count()} existing segments.")
         print(f" New Segments Received: {len(new_segments)}")
         print(f" Using prediction_meta_id: {prediction_meta_id}")
->>>>>>> 83f1ac01
 
         with transaction.atomic():
             for segment in new_segments:
@@ -421,8 +412,10 @@
                 end_frame = float(segment["end_frame_number"])
 
                 if (start_frame, end_frame) in existing_keys:
+                    # If segment with exact start_frame and end_frame already exists, no change is needed
                     continue
                 else:
+                    # Check if a segment exists with the same start_frame but different end_frame
                     existing_segment = LabelRawVideoSegment.objects.filter(
                         video_id=video_id,
                         label_id=label_id,
@@ -430,14 +423,12 @@
                     ).first()
 
                     if existing_segment:
+                        # If a segment with the same start_frame exists but the end_frame is different, update it
                         if float(existing_segment.end_frame_number) != end_frame:
-                            print(f" Updating segment: Start Frame {start_frame} → End Frame {existing_segment.end_frame_number} → {end_frame}")
                             existing_segment.end_frame_number = end_frame
-                            existing_segment.prediction_meta_id = prediction_meta_id  # Update prediction_meta_id
                             existing_segment.save()
                             updated_segments.append(existing_segment)
                     else:
-<<<<<<< HEAD
                         # If no existing segment matches, create a new one
                         new_entries.append(
                             LabelRawVideoSegment(
@@ -447,7 +438,6 @@
                                 end_frame_number=end_frame,
                             )
                         )
-=======
                         print(f" Adding new segment: Start {start_frame} → End {end_frame}")
                         new_entries.append(LabelRawVideoSegment(
                             video_id=video_id,
@@ -456,23 +446,20 @@
                             end_frame_number=end_frame,
                             prediction_meta_id=prediction_meta_id  # Assign correct prediction_meta_id
                         ))
->>>>>>> 83f1ac01
-
+
+            # Delete segments that are no longer present in the frontend data
             segments_to_delete = existing_segments.exclude(
                 start_frame_number__in=[
                     float(seg["start_frame_number"]) for seg in new_segments
                 ]
             )
             deleted_count = segments_to_delete.count()
-            
-            if deleted_count > 0:
-                print(f" Deleting {deleted_count} segment(s) not present in the new data.")
             segments_to_delete.delete()
 
+            # Insert new segments in bulk for efficiency
             if new_entries:
                 LabelRawVideoSegment.objects.bulk_create(new_entries)
 
-<<<<<<< HEAD
         # Return the updated, new, and deleted segment information
         print(
             "------------------------------,",
@@ -482,10 +469,8 @@
             "_-------",
             deleted_count,
         )
-=======
         print(f" After Update: Updated {len(updated_segments)} segments, Added {len(new_entries)}, Deleted {deleted_count}")
 
->>>>>>> 83f1ac01
         return {
             "updated_segments": LabelSegmentSerializer(
                 updated_segments, many=True
@@ -579,8 +564,6 @@
 .catch(error => {
     console.error(" Error Updating Segments:", error.response ? error.response.data : error);
 });
-<<<<<<< HEAD
 """ ""
-=======
-labelrawvideosegment"""''
->>>>>>> 83f1ac01
+
+labelrawvideosegment"""''