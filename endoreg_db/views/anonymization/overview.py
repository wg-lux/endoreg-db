--- conflicted
+++ resolved
@@ -1,8 +1,3 @@
-<<<<<<< HEAD
-# endoreg_db/api/views/anonymization/overview.py
-
-=======
->>>>>>> b97ff0f3
 from rest_framework import status
 from rest_framework.decorators import api_view, permission_classes
 from rest_framework.response import Response
@@ -14,17 +9,10 @@
 from django.db.models import Prefetch, QuerySet
 from django.core.exceptions import ObjectDoesNotExist
 from endoreg_db.models import VideoFile, RawPdfFile
-<<<<<<< HEAD
-from endoreg_db.serializers.misc.file_overview import FileOverviewSerializer
-from endoreg_db.serializers.misc.vop_patient_data import VoPPatientDataSerializer as PatientDataSerializer
-from django.http import JsonResponse
-import logging
-=======
 from endoreg_db.serializers.file_overview_serializer import FileOverviewSerializer, PatientDataSerializer
 from django.http import JsonResponse
 import logging
 
->>>>>>> b97ff0f3
 logger = logging.getLogger(__name__)
 PERMS = [EnvironmentAwarePermission]
 
@@ -32,10 +20,6 @@
 class NoPagination(PageNumberPagination):
     page_size = None
 
-<<<<<<< HEAD
-
-=======
->>>>>>> b97ff0f3
 class AnonymizationOverviewView(ListAPIView):
     """
     GET /api/anonymization/items/overview/
@@ -44,10 +28,6 @@
     """
     serializer_class = FileOverviewSerializer
     permission_classes = [EnvironmentAwarePermission]
-<<<<<<< HEAD
-    #   
-=======
->>>>>>> b97ff0f3
     pagination_class = NoPagination
 
     def get_queryset(self):
@@ -68,12 +48,6 @@
             .only("id", "file", "created_at", 
                 "text", "anonymized_text",       # These fields only exist on RawPdfFile
                 "sensitive_meta")
-<<<<<<< HEAD
-
-        )
-
-        return list(qs_video) + list(qs_pdf)
-=======
         )
 
         return list(qs_video) + list(qs_pdf)
@@ -84,7 +58,6 @@
 def anonymization_overview(request):
     data = AnonymizationService.list_items()
     return Response(data)
->>>>>>> b97ff0f3
 
 # ---------- status ------------------------------------------------------
 @api_view(["GET"])
@@ -119,11 +92,6 @@
     return Response({"detail": f"Anonymization validated for {kind} file"})
 
 @api_view(['GET', 'POST', 'PUT'])
-<<<<<<< HEAD
-
-
-=======
->>>>>>> b97ff0f3
 @permission_classes(PERMS)
 def anonymization_current(request, file_id):
     """
@@ -136,37 +104,16 @@
         return Response(serializer.data)
     except VideoFile.DoesNotExist:
         pass
-<<<<<<< HEAD
-=======
     
->>>>>>> b97ff0f3
     # Try to find the file in RawPdfFile
     try:
         pdf_file = RawPdfFile.objects.select_related('sensitive_meta').get(id=file_id)
         serializer = PatientDataSerializer(pdf_file, context={'request': request})
         return Response(serializer.data)
-<<<<<<< HEAD
-
-    except RawPdfFile.DoesNotExist:
-        pass
-
-    except (ValueError, TypeError, AttributeError) as e:
-        logger.error(f"Error in set_current_for_validation: {e}")
-
-        return JsonResponse({'status': 'error', 'message': str(e)}, status=500)
-
-
-    
-
-
-    return JsonResponse({'status': 'error', 'message': 'File not found'}, status=404)
-    
-=======
     except RawPdfFile.DoesNotExist:
         pass
     except (ValueError, TypeError, AttributeError) as e:
         logger.error(f"Error in anonymization_current: {e}")
         return JsonResponse({'status': 'error', 'message': str(e)}, status=500)
 
-    return JsonResponse({'status': 'error', 'message': 'File not found'}, status=404)
->>>>>>> b97ff0f3
+    return JsonResponse({'status': 'error', 'message': 'File not found'}, status=404)