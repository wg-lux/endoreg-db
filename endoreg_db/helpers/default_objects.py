import random
from endoreg_db.models import (
    Center, 
    Gender, 
    Patient,
    Examination,
    ExaminationIndication,
    RawPdfFile,
    EndoscopyProcessor,
    ModelMeta,
    InformationSource,
    AiModel,
)
from logging import getLogger
from datetime import date
import shutil
from pathlib import Path
from django.conf import settings # Import settings
from django.core.files.storage import default_storage # Import default storage

from endoreg_db.utils import (
    create_mock_patient_name,
)

logger = getLogger("default_objects")


DEFAULT_CENTER_NAME = "university_hospital_wuerzburg"
DEFAULT_ENDOSCOPE_NAME = "test_endoscope"
DEFAULT_ENDOSCOPY_PROCESSOR_NAME = "olympus_cv_1500"

DEFAULT_EGD_PATH = Path("tests/assets/lux-gastro-report.pdf")
DEFAULT_GENDERS = ["male","female","unknown"]
DEFAULT_EXAMINATIONS = ["colonoscopy"]
DEFAULT_INDICATIONS = [
    "colonoscopy",
    "colonoscopy_screening",
    "colonoscopy_lesion_removal_small",
    "colonoscopy_lesion_removal_emr",
    "colonoscopy_lesion_removal_large",
    "colonoscopy_diagnostic_acute_symptomatic",
]

DEFAULT__NAME = "image_multilabel_classification_colonoscopy_default"

DEFAULT_GENDER = "unknown"

def get_information_source_prediction():
    """
    Retrieves the InformationSource object with the name "prediction".
    
    Loads information source data if needed and returns the corresponding InformationSource instance. Raises a ValueError if the object is not found or is not an InformationSource.
    """
    from .data_loader import load_information_source
    load_information_source()
    source = InformationSource.objects.get(name="prediction")
    if not isinstance(source, InformationSource):
        raise ValueError("No InformationSource found in the database.")
    return source
<<<<<<< HEAD

def get_latest_segmentation_model(model_name:str="image_multilabel_classification_colonoscopy_default") -> ModelMeta:
=======
def get_latest_segmentation_model(model_name:str=DEFAULT_SEGMENTATION_MODEL_NAME) -> ModelMeta:
>>>>>>> 6ef5ea68
    """
    Retrieves the latest metadata for a segmentation model by name.
    
    Loads necessary data and returns the most recent ModelMeta instance for the specified AI model. If no metadata exists, attempts to initialize it automatically; if initialization fails, raises a ValueError with instructions for manual setup.
    
    Args:
        model_name: The name of the segmentation model to retrieve.
    
    Returns:
        The latest ModelMeta instance for the specified model.
    
    Raises:
        ValueError: If the AI model does not exist, or if model metadata cannot be found or initialized.
    """
    from .data_loader import (
        load_center_data,
        load_ai_model_label_data,
        load_ai_model_data,
    )
    load_center_data()
    load_ai_model_label_data()
    load_ai_model_data()
    
    try:
        ai_model = AiModel.objects.get(name=model_name)
    except AiModel.DoesNotExist:
        raise ValueError(f"AI model '{model_name}' not found. Run 'python manage.py load_ai_model_data' first.")
    
    try:
        latest_meta = ai_model.get_latest_version()
        return latest_meta
    except ValueError as e:
        if "No model metadata found" in str(e):
            logger.warning(f"No ModelMeta found for {model_name}. Attempting to initialize default model metadata...")
            
            # Try to initialize the default model metadata
            try:
                from django.core.management import call_command
                call_command('init_default_ai_model')
                # Try again after initialization
                latest_meta = ai_model.get_latest_version()
                return latest_meta
            except Exception as init_error:
                raise ValueError(
                    f"No model metadata found for AI model '{model_name}' and failed to auto-initialize. "
                    f"Please run 'python manage.py init_default_ai_model' manually. "
                    f"Original error: {e}. Initialization error: {init_error}"
                ) from e
        else:
            raise
    

def get_default_gender() -> Gender:
    """
    Retrieves the Gender object representing the default "unknown" gender.
    
    Returns:
        The Gender instance with the name "unknown".
    """
    return Gender.objects.get(name=DEFAULT_GENDER)

def get_gender_m_or_f() -> Gender:
    """
    Returns a randomly selected Gender object representing either male or female.
    """
    gender_name = random.choice(["male", "female"])
    return Gender.objects.get(name=gender_name)

def get_random_gender() -> Gender:
    """
    Returns a randomly selected Gender object from the available default genders.
    """
    gender_name = random.choice(DEFAULT_GENDERS)
    return Gender.objects.get(name=gender_name) # Fetch and return the Gender object

def get_default_processor() -> EndoscopyProcessor:
    """
    Retrieves the default EndoscopyProcessor object by its predefined name.
    
    Raises:
        ValueError: If no EndoscopyProcessor with the default name exists.
        
    Returns:
        The EndoscopyProcessor instance with the default name.
    """
    processor = EndoscopyProcessor.objects.get(name=DEFAULT_ENDOSCOPY_PROCESSOR_NAME)
    if not isinstance(processor, EndoscopyProcessor):
        raise ValueError(f"No EndoscopyProcessor found with name {DEFAULT_ENDOSCOPY_PROCESSOR_NAME}")
    return processor


def get_default_center() -> Center:
    """
    Retrieves the default Center object with the predefined name.
    
    Raises:
        ValueError: If no Center with the default name exists.
    
    Returns:
        The Center instance with the default name.
    """
    center = Center.objects.get(
        name=DEFAULT_CENTER_NAME,
    )
    if not isinstance(center, Center):
        raise ValueError(f"No Center found with name {DEFAULT_CENTER_NAME}")
    
    return center

def generate_patient(**kwargs) -> Patient:
    """
    Creates a Patient instance with randomized or specified attributes.
    
    Randomly generates first name, last name, date of birth, gender, and center for the patient unless overridden by keyword arguments. Raises ValueError if the provided gender is invalid.
    
    Args:
        **kwargs: Optional overrides for patient attributes such as 'first_name', 'last_name', 'birth_date', 'gender', and 'center'.
    
    Returns:
        A Patient instance with the specified or randomly generated attributes.
    """
    # Set default values
    gender = kwargs.get("gender", get_random_gender())
    if not isinstance(gender, Gender):
        gender = Gender.objects.get(name=gender)

    if not isinstance(gender, Gender):
        raise ValueError("No Gender Found")
    first_name, last_name = create_mock_patient_name(gender = gender.name)
    first_name = kwargs.get("first_name", first_name)
    last_name = kwargs.get("last_name", last_name)
    birth_date = kwargs.get("birth_date", "1970-01-01")
    dob = date.fromisoformat(birth_date)
    center = kwargs.get("center", None)
    if center is None:
        center = get_default_center()
    else:
        center = Center.objects.get(name=center)

    patient = Patient(
        first_name=first_name,
        last_name=last_name,
        dob=dob,
        center = center,
        gender = gender,
    )

    return patient
    
def get_random_default_examination():
    """
    Retrieves a random Examination object from the default examination names.
    
    Returns:
        Examination: A randomly selected Examination instance from the defaults.
    """
    examination_name = random.choice(DEFAULT_EXAMINATIONS)

    examination = Examination.objects.get(name=examination_name)
    return examination

def get_random_default_examination_indication():
    """
    Returns a random ExaminationIndication object from the default indications list.
    
    Selects a random indication name from the predefined defaults and retrieves the corresponding ExaminationIndication instance from the database.
    """
    examination_indication = random.choice(DEFAULT_INDICATIONS)
    all_examination_indications = ExaminationIndication.objects.all()
    try:
        examination_indication = ExaminationIndication.objects.get(name=examination_indication)
        
    except Exception as e:
        logger.info(f"examination_indication: {examination_indication}")
        logger.info(f"all_examination_indications: {all_examination_indications}")
        raise e
    return examination_indication

def get_default_egd_pdf():
    """
    Creates and processes a default EGD PDF file for testing purposes.
    
    This function copies a default EGD PDF to a temporary location, creates a RawPdfFile instance from it, processes the file to generate associated metadata, and ensures cleanup of the temporary file. The resulting RawPdfFile instance is returned for use in tests.
    
    Returns:
        RawPdfFile: The created and processed RawPdfFile instance.
    """
    egd_path = DEFAULT_EGD_PATH
    center = get_default_center()
    center_name = center.name

    # Create a temporary file path within the test's media root if possible,
    # otherwise use the source directory. Using MEDIA_ROOT is safer.
    # Ensure MEDIA_ROOT is configured correctly in test settings.
    temp_dir = Path(settings.MEDIA_ROOT) / "temp_test_files"
    temp_dir.mkdir(parents=True, exist_ok=True)
    temp_file_path = temp_dir / f"temp_{egd_path.name}"

    shutil.copy(egd_path, temp_file_path)

    pdf_file = None
    try:
        # Create the PDF record using the temporary file.
        # delete_source=True will ensure temp_file_path is deleted by create_from_file
        pdf_file = RawPdfFile.create_from_file(
            file_path=temp_file_path,
            center_name=center_name,
            save=True, # save=True is default and handled internally now
            delete_source=True,
        )

        if pdf_file is None:
            raise RuntimeError("Failed to create PDF file object")
        
        # Use storage API to check existence
        if not default_storage.exists(pdf_file.file.path):
            raise RuntimeError(f"PDF file does not exist in storage at {pdf_file.file.path}")
        
        # Check that the source temp file was deleted
        if temp_file_path.exists():
            raise RuntimeError(f"Temporary source file {temp_file_path} still exists after creation")

        # Prepare a minimal report_meta for SensitiveMeta creation
        default_report_meta = {
            "patient_first_name": "DefaultFirstName",
            "patient_last_name": "DefaultLastName",
            "patient_dob": date(1980, 1, 1), # Pass date object directly
            "examination_date": date(2024, 1, 1), # Pass date object directly
            # center_name will be added by process_file using pdf_file.center.name
        }

        # Call process_file to create SensitiveMeta and extract other info
        pdf_file.process_file(
            text="Default PDF text content.",
            anonymized_text="Default anonymized PDF text content.",
            report_meta=default_report_meta,
            verbose=False
        )
        # process_file calls sensitive_meta.save() and self.save() (for RawPdfFile)

    except Exception as e:
        # Clean up temp file in case of error before deletion could occur
        if temp_file_path.exists():
            temp_file_path.unlink()
        raise e # Re-raise the exception

    # pdf_file.file.path might fail if storage doesn't support direct paths (like S3)
    # Prefer using storage API for checks. Logging path if available.
    try:
        logger.info(f"PDF file created: {pdf_file.file.name}, Path: {pdf_file.file.path}")
    except NotImplementedError:
        logger.info(f"PDF file created: {pdf_file.file.name}, Path: (Not available from storage)")


    return pdf_file

def get_default_video_file():
    """
    Creates and returns a VideoFile instance using a randomly selected video for the 'egd' examination.
    
    Loads required data dependencies, retrieves a random video path for the esophagogastroduodenoscopy (EGD) examination, and creates a VideoFile object with the default center and processor names.
    """
    from .test_video_helper import get_random_video_path_by_examination_alias
    from endoreg_db.models import VideoFile
    from .data_loader import (
        load_disease_data,
        load_event_data,
        load_information_source,
        load_examination_data,
        load_center_data,
        load_endoscope_data,
        load_ai_model_label_data,
        load_ai_model_data,
    )
    load_disease_data()
    load_event_data()
    load_information_source()
    load_examination_data()
    load_center_data()
    load_endoscope_data()
    load_ai_model_label_data()
    load_ai_model_data()
    video_path = get_random_video_path_by_examination_alias(
        examination_alias='egd', is_anonymous=False
    )

    video_file = VideoFile.create_from_file(
        file_path=video_path,
        center_name=DEFAULT_CENTER_NAME,  # Pass center name as expected by _create_from_file
        delete_source=False,  # Keep the original asset for other tests
        processor_name = DEFAULT_ENDOSCOPY_PROCESSOR_NAME,
    )

    return video_file<|MERGE_RESOLUTION|>--- conflicted
+++ resolved
@@ -57,12 +57,9 @@
     if not isinstance(source, InformationSource):
         raise ValueError("No InformationSource found in the database.")
     return source
-<<<<<<< HEAD
-
-def get_latest_segmentation_model(model_name:str="image_multilabel_classification_colonoscopy_default") -> ModelMeta:
-=======
+
 def get_latest_segmentation_model(model_name:str=DEFAULT_SEGMENTATION_MODEL_NAME) -> ModelMeta:
->>>>>>> 6ef5ea68
+
     """
     Retrieves the latest metadata for a segmentation model by name.
     
