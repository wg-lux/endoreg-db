--- conflicted
+++ resolved
@@ -8,11 +8,8 @@
 erc_data/
 /data/
 test_reports/*
-<<<<<<< HEAD
 /$/
-=======
 staticfiles/
->>>>>>> 659ccc8f
 
 # Byte-compiled / optimized / DLL files
 __pycache__/
